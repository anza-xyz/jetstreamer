#![deny(missing_docs)]
#![recursion_limit = "512"]
//! Core data structures and streaming utilities for Jetstreamer firehose processing.
//!
//! # Overview
//! The firehose crate streams data live over the network directly from Project Yellowstone's
//! [Old Faithful](https://old-faithful.net/) archive of CAR files, which hosts the complete
//! history of every Solana transaction. Data only flows outward from Old Faithful to your
//! local consumer; nothing is ever uploaded back to the archive. With sufficient CPU and
//! network headroom the pipeline can exceed 2.7 million transactions per second while decoding
//! the stream for analysis and backfilling workloads.
//!
//! Firehose is the foundation that powers
//! [`jetstreamer`](https://crates.io/crates/jetstreamer) and
//! [`jetstreamer-plugin`](https://crates.io/crates/jetstreamer-plugin), but it can also be
//! consumed directly to build bespoke replay pipelines. The crate exposes:
//! - Async readers for Old Faithful CAR archives via [`firehose`].
//! - Rich data models for blocks, entries, rewards, and transactions.
//! - Epoch helpers for reasoning about slot ranges and availability windows.
//!
//! # Configuration
//! Several environment variables influence how the firehose locates and caches data:
//! - `JETSTREAMER_HTTP_BASE_URL` (default `https://files.old-faithful.net`): base URL or
//!   `s3://bucket/prefix` for CAR snapshots. Change this to point at a private mirror.
//! - `JETSTREAMER_COMPACT_INDEX_BASE_URL` (default `https://files.old-faithful.net`): base URL
//!   for compact CAR index artifacts. Point this at your own mirror to reduce load on the
//!   public Old Faithful deployment. Also supports `s3://` URIs.
//! - `JETSTREAMER_ARCHIVE_BASE`: fallback URL/URI that applies to both CARs and compact
//!   indexes when the more specific knobs are unset.
//! - `JETSTREAMER_ARCHIVE_BACKEND` (default `http`): set to `s3` to force the S3 transport even
//!   when the resolved URL still points at `https://`.
//! - `JETSTREAMER_S3_BUCKET`, `JETSTREAMER_S3_PREFIX`, `JETSTREAMER_S3_INDEX_PREFIX`,
//!   `JETSTREAMER_S3_REGION`, `JETSTREAMER_S3_ENDPOINT`, `JETSTREAMER_S3_ACCESS_KEY`,
//!   `JETSTREAMER_S3_SECRET_KEY`, `JETSTREAMER_S3_SESSION_TOKEN`: credentials and overrides
//!   applied when the S3 backend is active.
//! - `JETSTREAMER_NETWORK` (default `mainnet`): suffix appended to cache namespaces and index
//!   filenames so you can swap between clusters without purging local state.
//! - `JETSTREAMER_NETWORK_CAPACITY_MB` (default `1000`): assumed network throughput in megabytes
//!   per second used when sizing the firehose thread pool. Increase or decrease to match your
//!   host's effective bandwidth.
//!
//! S3 transports are compiled behind the `s3-backend` Cargo feature. Enable that feature when
//! building if you plan to stream from `s3://` URIs instead of HTTP mirrors.
//!
//! # Limitations
//! Old Faithful currently publishes blocks, transactions, epochs, and reward metadata but does
//! not ship account updates. The firehose mirrors that limitation; plan on a separate data
//! source if you require account updates.
//!
//! # Epoch Feature Availability
//! Old Faithful snapshots expose different metadata as the Solana protocol evolved. Use the
//! table below to decide which replay windows fit your requirements:
//!
//! | Epoch range | Slot range    | Comment |
//! |-------------|---------------|--------------------------------------------------|
//! | 0–156       | 0–?           | Incompatible with modern Geyser plugins          |
//! | 157+        | ?             | Compatible with modern Geyser plugins            |
//! | 0–449       | 0–194184610   | CU tracking not available (reported as `0`)      |
//! | 450+        | 194184611+    | CU tracking fully available                      |
//!
//! Detailed helpers for translating between epochs and slots live in the [`epochs`] module.
//!
//! # Ordering Guarantees
//! Because [`firehose`] spawns parallel threads that process different subranges of the
//! overall slot range at the same time, while each thread sees a purely sequential view of
//! transactions, downstream services such as databases that consume this data will see writes
//! in a fairly arbitrary order, so you should design your database tables and shared data
//! structures accordingly. The best pattern is to aggregate data on some interval on a
//! thread-local, per-thread basis and periodically flush the aggregated data to the shared
//! downstream service or data structure.
//!
//! # Examples
//! Run the firehose with handlers for every data type:
//! ```no_run
//! use futures_util::FutureExt;
//! use jetstreamer_firehose::{
//!     epochs,
//!     firehose::{self, BlockData, EntryData, RewardsData, Stats, StatsTracking, TransactionData},
//! };
//!
//! fn block_handler() -> impl firehose::Handler<BlockData> {
//!     move |_thread_id, block| async move {
//!         println!("block slot {}", block.slot());
//!         Ok(())
//!     }
//!     .boxed()
//! }
//!
//! fn tx_handler() -> impl firehose::Handler<TransactionData> {
//!     move |_thread_id, tx| async move {
//!         println!("tx {} in slot {}", tx.signature, tx.slot);
//!         Ok(())
//!     }
//!     .boxed()
//! }
//!
//! fn entry_handler() -> impl firehose::Handler<EntryData> {
//!     move |_thread_id, entry| async move {
//!         println!("entry {} covering transactions {:?}", entry.entry_index, entry.transaction_indexes);
//!         Ok(())
//!     }
//!     .boxed()
//! }
//!
//! fn reward_handler() -> impl firehose::Handler<RewardsData> {
//!     move |_thread_id, rewards| async move {
//!         println!("rewards in slot {} -> {} accounts", rewards.slot, rewards.rewards.len());
//!         Ok(())
//!     }
//!     .boxed()
//! }
//!
//! fn stats_handler() -> impl firehose::Handler<Stats> {
//!     move |_thread_id, stats| async move {
//!         println!("processed {} slots so far", stats.slots_processed);
//!         Ok(())
//!     }
//!     .boxed()
//! }
//!
//! #[tokio::main]
//! async fn main() -> Result<(), Box<dyn std::error::Error>> {
//!     let stats = StatsTracking {
//!         on_stats: stats_handler(),
//!         tracking_interval_slots: 100,
//!     };
//!
//!     let (start, _) = epochs::epoch_to_slot_range(800);
//!     let (_, end_inclusive) = epochs::epoch_to_slot_range(805);
//!     let slot_range = start..(end_inclusive + 1);
//!
//!     firehose::firehose(
//!         4,
//!         slot_range,
//!         Some(block_handler()),
//!         Some(tx_handler()),
//!         Some(entry_handler()),
//!         Some(reward_handler()),
//!         None::<firehose::OnErrorFn>,
//!         Some(stats),
//!         None,
//!     )
//!     .await
//!     .map_err(|(err, slot)| -> Box<dyn std::error::Error> {
//!         format!("firehose failed at slot {slot}: {err}").into()
//!     })?;
//!     Ok(())
//! }
//! ```

<<<<<<< HEAD
/// Backend configuration for archive mirrors (HTTP and S3).
pub mod archive;
=======
/// Shared boxed error type propagated across firehose modules.
pub type SharedError = Box<dyn std::error::Error + Send + Sync + 'static>;

>>>>>>> a9256359
/// Types for decoding block-level records emitted by the firehose.
pub mod block;
/// Encodes and decodes arbitrary binary [`DataFrame`](dataframe::DataFrame) nodes.
pub mod dataframe;
/// Parsing and serialization helpers for [`Entry`](entry::Entry) nodes.
pub mod entry;
/// Structures for the top-level [`Epoch`](epoch::Epoch) node type.
pub mod epoch;
/// Epoch utilities such as [`epoch_to_slot_range`](epochs::epoch_to_slot_range).
pub mod epochs;
/// Streaming interface for fetching and parsing firehose blocks.
pub mod firehose;
/// Slot offset index client for locating blocks in Old Faithful CAR archives.
pub mod index;
/// Helpers for working with network metadata and endpoints.
pub mod network;
/// Core node tree definitions shared across firehose types.
pub mod node;
/// Reader utilities for decoding Old Faithful CAR node streams.
pub mod node_reader;
/// Reward decoding primitives and helpers.
pub mod rewards;
/// Utilities for working with subset nodes.
pub mod subset;
/// System heuristics for sizing the firehose runtime.
pub mod system;
/// Transaction decoding and helpers.
pub mod transaction;
/// Shared helpers used throughout the firehose crate.
pub mod utils;

/// Log target prefix used across the firehose crate.
pub const LOG_MODULE: &str = "jetstreamer::firehose";<|MERGE_RESOLUTION|>--- conflicted
+++ resolved
@@ -148,14 +148,11 @@
 //! }
 //! ```
 
-<<<<<<< HEAD
-/// Backend configuration for archive mirrors (HTTP and S3).
-pub mod archive;
-=======
 /// Shared boxed error type propagated across firehose modules.
 pub type SharedError = Box<dyn std::error::Error + Send + Sync + 'static>;
 
->>>>>>> a9256359
+/// Backend configuration for archive mirrors (HTTP and S3).
+pub mod archive;
 /// Types for decoding block-level records emitted by the firehose.
 pub mod block;
 /// Encodes and decodes arbitrary binary [`DataFrame`](dataframe::DataFrame) nodes.
