--- conflicted
+++ resolved
@@ -355,7 +355,6 @@
         Ok(offset)
     }
 
-<<<<<<< HEAD
     fn remote_for_path(&self, path: &str) -> Result<RemoteObject, SlotOffsetIndexError> {
         match &self.backend {
             IndexBackend::Http => {
@@ -373,7 +372,8 @@
                 Ok(RemoteObject::s3(Arc::clone(location), key, url))
             }
         }
-=======
+    }
+
     /// Clears cached index data for the given epoch, forcing a refetch on next lookup.
     pub fn invalidate_epoch(&self, epoch: u64) {
         let key = EpochCacheKey::new(&self.cache_namespace, epoch);
@@ -382,7 +382,6 @@
         let (epoch_start, epoch_end_inclusive) = epoch_to_slot_range(epoch);
         SLOT_OFFSET_RESULT_CACHE
             .retain(|slot, _| *slot < epoch_start || *slot > epoch_end_inclusive);
->>>>>>> da64e62e
     }
 }
 
